--- conflicted
+++ resolved
@@ -623,11 +623,8 @@
             List<Column> columns = getColumnsFromRow(columnFamily, rowKey, predicate, cLevel);
             if (columns.size() > 0) {
             	Column first = columns.get(0);
-<<<<<<< HEAD
-            	if (Arrays.equals(first.getName(), startBeyondName.getBytes()))
-=======
+
             	if (first.name.equals(startBeyondName.getBytes()))
->>>>>>> ba8c0ef1
             		return columns.subList(1, columns.size());
             	else if (columns.size() == incrementedCount)
             		return columns.subList(0, columns.size()-1);
@@ -702,11 +699,8 @@
             List<SuperColumn> columns = getSuperColumnsFromRow(columnFamily, rowKey, predicate, cLevel);
             if (columns.size() > 0) {
             	SuperColumn first = columns.get(0);
-<<<<<<< HEAD
-            	if (Arrays.equals(first.getName(), startBeyondName.getBytes()))
-=======
+            	
             	if (first.name.equals(startBeyondName.getBytes()))
->>>>>>> ba8c0ef1
             		return columns.subList(1, columns.size());
             	else if (columns.size() == incrementedCount)
             		return columns.subList(0, columns.size()-1);
@@ -1029,11 +1023,8 @@
                     List<SuperColumn> colList = new ArrayList<SuperColumn>(coscList.size());
                     for (ColumnOrSuperColumn cosc : coscList)
                         colList.add(cosc.super_column);
-<<<<<<< HEAD
-                    result.put(fromBytes(ks.getKey()), colList);
-=======
+                    
                     result.put(fromByteBuffer(ks.key), colList);
->>>>>>> ba8c0ef1
                 }
                 return result;
             }
@@ -1083,11 +1074,9 @@
                     List<Column> colList = new ArrayList<Column>(coscList.size());
                     for (ColumnOrSuperColumn cosc : coscList)
                         colList.add(cosc.column);
-<<<<<<< HEAD
-                    result.put(fromBytes(ks.getKey()), colList);
-=======
+
                     result.put(fromByteBuffer(ks.key), colList);
->>>>>>> ba8c0ef1
+
                 }
                 return result;
             }
@@ -1153,11 +1142,8 @@
                     List<Column> colList = new ArrayList<Column>(coscList.size());
                     for (ColumnOrSuperColumn cosc : coscList)
                         colList.add(cosc.column);
-<<<<<<< HEAD
-                    result.put(fromBytes(ks.getKey()), colList);
-=======
+
                     result.put(fromByteBuffer(ks.key), colList);
->>>>>>> ba8c0ef1
                 }
                 return result;
             }
@@ -1173,7 +1159,7 @@
      * @return								The new <code>IndexExpression</code>
      */
     public static IndexExpression newIndexExpression(Bytes colName, IndexOperator op, Bytes value) {
-    	return new IndexExpression(ByteBuffer.wrap(colName.getBytes()), op, ByteBuffer.wrap(value.getBytes()));
+    	return new IndexExpression(colName.getBytes(), op, value.getBytes());
     }
     
     /**
@@ -1206,7 +1192,7 @@
      * @return								The new <code>IndexClause</code>
      */
     public static IndexClause newIndexClause(Bytes startName, int count, IndexExpression... expressions) {
-    	return new IndexClause(Arrays.asList(expressions), ByteBuffer.wrap(startName.getBytes()), count);
+    	return new IndexClause(Arrays.asList(expressions), startName.getBytes(), count);
     }
     
     /**
@@ -1217,11 +1203,9 @@
      */
     public static SlicePredicate newColumnsPredicateAll(boolean reversed, int maxColCount) {
         SlicePredicate predicate = new SlicePredicate();
-<<<<<<< HEAD
-        predicate.setSlice_range(new SliceRange(ByteBuffer.wrap(new byte[] {}), ByteBuffer.wrap(new byte[] {}), reversed, maxColCount));
-=======
+
         predicate.setSlice_range(new SliceRange(Bytes.EMPTY.getBytes(), Bytes.EMPTY.getBytes(), reversed, maxColCount));
->>>>>>> ba8c0ef1
+
         return predicate;
     }
 
@@ -1259,7 +1243,7 @@
     public static SlicePredicate newColumnsPredicate(String... colNames) {
         List<ByteBuffer> asList = new ArrayList<ByteBuffer>(32);
         for (String colName : colNames)
-            asList.add(ByteBuffer.wrap(fromUTF8(colName).getBytes()));
+            asList.add(fromUTF8(colName).getBytes());
         SlicePredicate predicate = new SlicePredicate();
         predicate.setColumn_names(asList);
         return predicate;
@@ -1336,11 +1320,8 @@
      */
     public static boolean superColumnExists(List<SuperColumn> superColumns, Bytes superColName) {
         for (SuperColumn superColumn : superColumns)
-<<<<<<< HEAD
             if (superColumn.name.equals(nullSafeGet(superColName))){
-=======
-            if (superColumn.name.equals(nullSafeGet(superColName)))
->>>>>>> ba8c0ef1
+
                 return true;
             }
         return false;
@@ -1355,13 +1336,11 @@
      */
     public static SuperColumn getSuperColumn(List<SuperColumn> superColumns, Bytes superColName) throws ArrayIndexOutOfBoundsException {
         for (SuperColumn superColumn : superColumns)
-<<<<<<< HEAD
+
             if (superColumn.name.equals(nullSafeGet(superColName))){
-=======
-            if (superColumn.name.equals(nullSafeGet(superColName)))
->>>>>>> ba8c0ef1
                 return superColumn;
             }
+            
         throw new ArrayIndexOutOfBoundsException();
     }
 
@@ -1426,14 +1405,11 @@
      */
     public static Bytes getColumnValue(List<Column> columns, Bytes colName, Bytes defaultValue) {
         for (Column column : columns)
-<<<<<<< HEAD
+
             if (column.name.equals(nullSafeGet(colName))){
-                return fromBytes(column.getValue());
-            }
-=======
-            if (column.name.equals(nullSafeGet(colName)))
                 return fromByteBuffer(column.value);
->>>>>>> ba8c0ef1
+            }
+
         return defaultValue;
     }
 
@@ -1447,14 +1423,11 @@
      */
     public static String getColumnValue(List<Column> columns, Bytes colName, String defaultValue) throws UnsupportedEncodingException {
         for (Column column : columns)
-<<<<<<< HEAD
+
             if (column.name.equals(nullSafeGet(colName))){
-                return fromBytes(column.getValue()).toUTF8();
-            }
-=======
-            if (column.name.equals(nullSafeGet(colName)))
                 return fromByteBuffer(column.value).toUTF8();
->>>>>>> ba8c0ef1
+            }
+
         return defaultValue;
     }
 
@@ -1466,11 +1439,8 @@
      */
     public static boolean columnExists(List<Column> columns, Bytes colName) {
         for (Column column : columns)
-<<<<<<< HEAD
+
             if (column.name.equals(nullSafeGet(colName))){
-=======
-            if (column.name.equals(nullSafeGet(colName)))
->>>>>>> ba8c0ef1
                 return true;
             }
         return false;
@@ -1495,14 +1465,11 @@
      */
     public static Bytes getColumnValue(List<Column> columns, Bytes colName) throws ArrayIndexOutOfBoundsException {
         for (Column column : columns)
-<<<<<<< HEAD
+
             if (column.name.equals(nullSafeGet(colName))){
-                return fromBytes(column.getValue());
-            }
-=======
-            if (column.name.equals(nullSafeGet(colName)))
                 return fromByteBuffer(column.value);
->>>>>>> ba8c0ef1
+            }
+
         throw new ArrayIndexOutOfBoundsException();
     }
 
@@ -1539,14 +1506,11 @@
      */
     public static String getColumnStringValue(List<Column> columns, Bytes colName) throws ArrayIndexOutOfBoundsException, UnsupportedEncodingException {
         for (Column column : columns)
-<<<<<<< HEAD
+
             if (column.name.equals(nullSafeGet(colName))){
-                return fromBytes(column.getValue()).toUTF8();
-            }
-=======
-            if (column.name.equals(nullSafeGet(colName)))
                 return fromByteBuffer(column.value).toUTF8();
->>>>>>> ba8c0ef1
+            }
+        
         throw new ArrayIndexOutOfBoundsException();
     }
 
@@ -1559,11 +1523,7 @@
      */
     public static long getColumnTimestamp(List<Column> columns, Bytes colName) throws ArrayIndexOutOfBoundsException {
         for (Column column : columns)
-<<<<<<< HEAD
             if (column.name.equals(nullSafeGet(colName))){
-=======
-            if (column.name.equals(nullSafeGet(colName)))
->>>>>>> ba8c0ef1
                 return column.getTimestamp();
             }
         throw new ArrayIndexOutOfBoundsException();
@@ -1581,183 +1541,6 @@
     }
 
     /**
-<<<<<<< HEAD
-     * Return a bumped up copy of the column name that it is the minimum value greater than the specified value.
-     * <code>null</code> is returned if no such value exists.
-     * @param colName                        The column name
-     * @return                               The bumped up column name, or same value if there is no higher value
-     * @throws UnsupportedEncodingException if an error occurs
-     */
-    @Deprecated
-    public static Bytes bumpUpColumnName(String colName, OrderType orderType) {
-        if (orderType != OrderType.UTF8Type)
-            throw new IllegalArgumentException("You must pass a UTF-8 column name to this function variant");
-        StringBuilder sb = new StringBuilder(32);
-        boolean doneInc = false;
-        for (int i=colName.length()-1; i >= 0; i--) {
-            char c = colName.charAt(i);
-            if (!doneInc && c < Character.MAX_VALUE) {
-                sb.append(++c);
-                doneInc = true;
-            } else {
-                sb.append(c);
-            }
-        }
-        sb.reverse();
-        return fromUTF8(sb.toString());
-    }
-
-    /**
-     * Return a bumped up copy of the column name that it is the minimum value greater than the specified value.
-     * <code>null</code> is returned if no such value exists.
-     * @param colName                        The column name
-     * @return                               The bumped up column name, or same value if there is no higher value
-     * @throws UnsupportedEncodingException if an error occurs
-     */
-    @Deprecated
-    public static Bytes bumpUpColumnName(Bytes colName, OrderType orderType) {
-
-        if (orderType == OrderType.BytesType) {
-            byte[] newName = Arrays.copyOf(nullSafeGet(colName).array(), colName.length());
-            for (int i=newName.length-1; i >= 0; i--) {
-                if ((newName[i] & 0xFF) < 255) {
-                    newName[i] = (byte)((newName[i] & 0xFF) + 1);
-                    break;
-                }
-            }
-            return fromBytes(newName);
-        }
-        else if (orderType == OrderType.LongType) {
-            if (colName.length() != 8)
-                throw new IllegalArgumentException("A Long argument should be 8 bytes");
-            long l = colName.toLong();
-            if (l < Long.MAX_VALUE)
-                l++;
-            return fromLong(l);
-        }
-        else if (orderType == OrderType.LexicalUUIDType) {
-            if (colName.length() != 16)
-                throw new IllegalArgumentException("A lexical UUID argument should be 16 bytes");
-            long msb = NumberHelper.toLong(nullSafeGet(colName).array(), 0, 8);
-            long lsb = NumberHelper.toLong(nullSafeGet(colName).array(), 8, 8);
-            if (lsb < Long.MAX_VALUE)
-                lsb++;
-            else
-                if (msb < Long.MAX_VALUE)
-                    msb++;
-            byte[] newName = new byte[16];
-            NumberHelper.toBytes(msb, newName, 0, 8);
-            NumberHelper.toBytes(lsb, newName, 8, 8);
-            return fromBytes(newName);
-        }
-        else if (orderType == OrderType.TimeUUIDType) {
-            if (colName.length() != 16)
-                throw new IllegalArgumentException("A time UUID argument should be 16 bytes");
-            byte[] newName = Arrays.copyOf(nullSafeGet(colName).array(), 16);
-            for (int i=15; i >= 8; i--) {
-                if ((newName[i] & 0xFF) < 255) {
-                    newName[i] = (byte)((newName[i] & 0xFF) + 1);
-                    return fromBytes(newName);
-                }
-            }
-            long timestamp = NumberHelper.toLong(newName, 0, 8);
-            if (timestamp < Long.MAX_VALUE)
-                timestamp++;
-            NumberHelper.toBytes(timestamp, newName, 0, 8);
-            return fromBytes(newName);
-        }
-        throw new UnsupportedOperationException("Not implemented yet. Please update Pelops.");
-    }
-
-    /**
-     * Return a bumped down copy of the column name that is the maximum value less than the specified value.
-     * <code>null</code> is returned if no such value exists.
-     * @param colName                        The column name
-     * @return                               The bumped down column name, or same value if there is no lower value
-     */
-    @Deprecated
-    public static Bytes bumpDownColumnName(String colName, OrderType orderType) {
-        if (orderType != OrderType.UTF8Type)
-            throw new IllegalArgumentException("You must pass a UTF-8 column name to this function variant");
-        StringBuilder sb = new StringBuilder(32);
-        boolean doneDec = false;
-        for (int i=colName.length()-1; i >= 0; i--) {
-            char c = colName.charAt(i);
-            if (!doneDec && c > Character.MIN_VALUE) {
-                sb.append(--c);
-                doneDec = true;
-            } else {
-                sb.append(c);
-            }
-        }
-        sb.reverse();
-        return fromUTF8(sb.toString());
-    }
-
-    /**
-     * Return a bumped down copy of the column name that is the maximum value less than the specified value.
-     * <code>null</code> is returned if no such value exists.
-     * @param colName                        The column name
-     * @return                               The bumped down column name, or same value if there is no lower value
-     */
-    @Deprecated
-    public static Bytes bumpDownColumnName(Bytes colName, OrderType orderType) {
-
-        if (orderType == OrderType.BytesType) {
-            byte[] newName = Arrays.copyOf(nullSafeGet(colName).array(), colName.length());
-            for (int i=newName.length-1; i >= 0; i--) {
-                if ((newName[i] & 0xFF) > 0) {
-                    newName[i] = (byte)((newName[i] & 0xFF) - 1);
-                    break;
-                }
-            }
-            return fromBytes(newName);
-        }
-        else if (orderType == OrderType.LongType) {
-            if (colName.length() != 8)
-                throw new IllegalArgumentException("A Long argument should be 8 bytes");
-            long l = NumberHelper.toLong(nullSafeGet(colName).array());
-            if (l > Long.MIN_VALUE)
-                l--;
-            return fromLong(l);
-        }
-        else if (orderType == OrderType.LexicalUUIDType) {
-            if (colName.length() != 16)
-                throw new IllegalArgumentException("A lexical UUID argument should be 16 bytes");
-            long msb = NumberHelper.toLong(nullSafeGet(colName).array(), 0, 8);
-            long lsb = NumberHelper.toLong(nullSafeGet(colName).array(), 8, 8);
-            if (lsb > Long.MIN_VALUE)
-                lsb--;
-            else
-                if (msb > Long.MIN_VALUE)
-                    msb--;
-            byte[] newName = new byte[16];
-            NumberHelper.toBytes(msb, newName, 0, 8);
-            NumberHelper.toBytes(lsb, newName, 8, 8);
-            return fromBytes(newName);
-        }
-        else if (orderType == OrderType.TimeUUIDType) {
-            if (colName.length() != 16)
-                throw new IllegalArgumentException("A time UUID argument should be 16 bytes");
-            byte[] newName = Arrays.copyOf(nullSafeGet(colName).array(), 16);
-            for (int i=15; i >= 8; i--) {
-                if ((newName[i] & 0xFF) > 0) {
-                    newName[i] = (byte)((newName[i] & 0xFF) - 1);
-                    return fromBytes(newName);
-                }
-            }
-            long timestamp = NumberHelper.toLong(newName, 0, 8);
-            if (timestamp > Long.MIN_VALUE)
-                timestamp--;
-            NumberHelper.toBytes(timestamp, newName, 0, 8);
-            return fromBytes(newName);
-        }
-        throw new UnsupportedOperationException("Not implemented yet. Please update Pelops.");
-    }
-
-    /**
-=======
->>>>>>> ba8c0ef1
      * Create a batch mutation operation.
      */
     protected Selector(IThriftPool thrift) {
